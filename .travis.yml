# Documentation: http://docs.travis-ci.com/user/languages/julia/
language: julia
sudo: required
os:
  - linux
  - windows
julia:
<<<<<<< HEAD
  - 1.2
=======
  - nightly
  - 1
>>>>>>> 963980a7e2af22639d7530a18eafe4b2dddaac28
matrix:
    allow_failures:
        - julia: nightly
notifications:
  email: false
addons:
      apt_packages:
        - gfortran
        - liblapack-dev
        - libblas-dev
install:
  - sudo pip install matplotlib

script:
  - if [[ -a .git/shallow ]]; then git fetch --unshallow; fi
  - julia -e 'Pkg.add("ReverseDiffSparse")'
  - julia -e 'Pkg.checkout("ReverseDiffSparse")'
<<<<<<< HEAD
  # - julia -e 'Pkg.add("KNITRO")'
  # - julia -e 'Pkg.pin("KNITRO",v"0.4")'
=======
>>>>>>> 963980a7e2af22639d7530a18eafe4b2dddaac28
  - julia -e 'Pkg.clone(pwd())'
  - julia -e 'Pkg.test("NLOptControl")'
#  - julia -e 'run(`lualatex -v`)'
  - julia -e 'Pkg.checkout("NLOptControl")'
  - julia -e 'Pkg.add("Documenter");'
  - julia -e 'cd(Pkg.dir("NLOptControl"));ENV["DOCUMENTER_DEBUG"]=true; include(joinpath("docs", "make.jl"))'<|MERGE_RESOLUTION|>--- conflicted
+++ resolved
@@ -5,12 +5,8 @@
   - linux
   - windows
 julia:
-<<<<<<< HEAD
-  - 1.2
-=======
   - nightly
   - 1
->>>>>>> 963980a7e2af22639d7530a18eafe4b2dddaac28
 matrix:
     allow_failures:
         - julia: nightly
@@ -28,11 +24,6 @@
   - if [[ -a .git/shallow ]]; then git fetch --unshallow; fi
   - julia -e 'Pkg.add("ReverseDiffSparse")'
   - julia -e 'Pkg.checkout("ReverseDiffSparse")'
-<<<<<<< HEAD
-  # - julia -e 'Pkg.add("KNITRO")'
-  # - julia -e 'Pkg.pin("KNITRO",v"0.4")'
-=======
->>>>>>> 963980a7e2af22639d7530a18eafe4b2dddaac28
   - julia -e 'Pkg.clone(pwd())'
   - julia -e 'Pkg.test("NLOptControl")'
 #  - julia -e 'run(`lualatex -v`)'
